#include <dt-bindings/regulator/npm1300.h>
#include <zephyr/dt-bindings/input/input-event-codes.h>

&pinctrl {
	pwm0_default: pwm0_default {
		group1 {
			psels = <NRF_PSEL(PWM_OUT0, 0, 23)>;
		};
	};

	pwm0_sleep: pwm0_sleep {
		group1 {
			psels = <NRF_PSEL(PWM_OUT0, 0, 23)>;
			low-power-enable;
		};
	};

	pwm1_default: pwm1_default {
		group1 {
			psels = <NRF_PSEL(PWM_OUT0, 1, 5)>;
		};
	};

	pwm1_sleep: pwm1_sleep {
		group1 {
			psels = <NRF_PSEL(PWM_OUT0, 1, 5)>;
			low-power-enable;
		};
	};

	pwm2_default: pwm2_default {
		group1 {
			psels = <NRF_PSEL(PWM_OUT0, 0, 1)>;
		};
	};

	pwm2_sleep: pwm2_sleep {
		group1 {
			psels = <NRF_PSEL(PWM_OUT0, 0, 1)>;
			low-power-enable;
		};
	};

    i2c1_default: i2c1_default {
		group1 {
			psels = <NRF_PSEL(TWIM_SDA, 0, 10)>,
				<NRF_PSEL(TWIM_SCL, 0, 7)>;
		};
	};

	i2c1_sleep: i2c1_sleep {
		group1 {
			psels = <NRF_PSEL(TWIM_SDA, 0, 10)>,
				<NRF_PSEL(TWIM_SCL, 0, 7)>;
			low-power-enable;
		};
	};

    qspi_default: qspi_default {
		group1 {
			psels = <NRF_PSEL(QSPI_SCK, 0, 17)>,
				<NRF_PSEL(QSPI_IO0, 0, 13)>,
				<NRF_PSEL(QSPI_IO1, 0, 14)>,
				<NRF_PSEL(QSPI_IO2, 0, 15)>,
				<NRF_PSEL(QSPI_IO3, 0, 16)>,
				<NRF_PSEL(QSPI_CSN, 0, 18)>;
			nordic,drive-mode = <NRF_DRIVE_H0H1>;
		};
	};

	qspi_sleep: qspi_sleep {
		group1 {
			psels = <NRF_PSEL(QSPI_SCK, 0, 17)>,
				<NRF_PSEL(QSPI_IO0, 0, 13)>,
				<NRF_PSEL(QSPI_IO1, 0, 14)>,
				<NRF_PSEL(QSPI_IO2, 0, 15)>,
				<NRF_PSEL(QSPI_IO3, 0, 16)>;
			low-power-enable;
		};

		group2 {
			psels = <NRF_PSEL(QSPI_CSN, 0, 18)>;
			low-power-enable;
			bias-pull-up;
		};
	};

};

&uicr {
    nfct-pins-as-gpios;
};

&zephyr_udc0 {
	cdc_acm_uart0: cdc_acm_uart0 {
		compatible = "zephyr,cdc-acm-uart";
	};
};

&pwm2 {
    status = "okay";
    pinctrl-0 = <&pwm2_default>;
    pinctrl-1 = <&pwm2_sleep>;
    pinctrl-names = "default", "sleep";
};

/ {
	chosen {
		nordic,pm-ext-flash = &mx25u51245g;
		zephyr,console = &cdc_acm_uart0;
	};

	aliases {
		spi-flash0 = &mx25u51245g;
		buzzer-pwm = &buzzer_pwm;
	};

    longpress: longpress {
        input = <&buttons>;
        compatible = "zephyr,input-longpress";
        input-codes = <INPUT_KEY_KP0>;
        short-codes = <INPUT_KEY_3>;
        long-codes = <INPUT_KEY_Y>;
        long-delay-ms = <10000>;
    };

	buttons: buttons {
        compatible = "gpio-keys";

        button1: button_1 {
            label = "top-right";
            gpios = <&gpio0 27 (GPIO_PULL_UP | GPIO_ACTIVE_LOW)>;
            zephyr,code = <INPUT_KEY_1>;
        };

        button2: button_2 {
            label = "bottom-left";
            gpios = <&gpio1 10 (GPIO_PULL_UP | GPIO_ACTIVE_LOW)>;
            zephyr,code = <INPUT_KEY_2>;
        };

        button3: button_3 {
            label = "bottom-right";
            gpios = <&gpio0 31 (GPIO_PULL_UP | GPIO_ACTIVE_LOW)>;
            zephyr,code = <INPUT_KEY_KP0>;
        };

        button4: button_4 {
            label = "top-left";
            gpios = <&gpio0 26 (GPIO_PULL_UP | GPIO_ACTIVE_LOW)>;
            zephyr,code = <INPUT_KEY_4>;
        };
    };

	vib_pwr: vib-pwr-ctrl {
        compatible = "regulator-fixed";
        regulator-name = "vib-pwr-ctrl";
        enable-gpios = <&gpio1 15 GPIO_ACTIVE_HIGH>;
    };

	mic_pwr: mic-pwr-ctrl {
        compatible = "regulator-fixed";
        regulator-name = "mic-pwr-ctrl";
        enable-gpios = <&gpio1 6 GPIO_ACTIVE_LOW>;
    };

	buzzer_pwr: buzzer-pwr-ctrl {
        compatible = "regulator-fixed";
        regulator-name = "buzzer-pwr-ctrl";
        enable-gpios = <&gpio0 1 0>;
    };

	pwmleds {
        compatible = "pwm-leds";

        display_blk: pwm_led_0 {
            pwms = <&pwm0 0 PWM_USEC(15) PWM_POLARITY_INVERTED>;
        };

        vibrator_pwm: pwm_led_1 {
            pwms = <&pwm1 0 PWM_MSEC(20) 0>;
        };

		buzzer_pwm: pwm_led_2 {
            pwms = <&pwm2 0 PWM_HZ(880) PWM_POLARITY_NORMAL>;
        };
    };
};

&uart0 {
    status = "disabled";
};

&i2c1 {
	rv_8263_c8: rv-8263-c8@51 {
		compatible = "microcrystal,rv-8263-c8";
		reg = <0x51>;
		status = "okay";
		clkout = <0>;
		int-gpios = <&gpio1 13 (GPIO_PULL_DOWN | GPIO_ACTIVE_HIGH)>;
	};

	bmi270: bmi270@68 {
		compatible = "bosch,bmi270-plus";
		reg = <0x68>;
		status = "okay";
		int-gpios = <&gpio1 4 (GPIO_PULL_DOWN | GPIO_ACTIVE_HIGH)>;
		// NOTE: The swap is performed AFTER the axis inversion. So we have to invert the y axis of the sensor
		// to get the x axis of the watch coordinate system.
		swap-xy;
		invert-y;
	};

	apds9306: apds9306@52 {
		compatible = "avago,apds9306";
		reg = <0x52>;
		status = "okay";
		gain = <0>;
		resolution = <0>;
		frequency = <0>;
	};

<<<<<<< HEAD
	npm1300_ek_pmic: pmic@6b {
=======
    apds9306: apds9306@52 {
        compatible = "avago,apds9306";
        reg = <0x52>;
        status = "okay";
        gain = <0>;
        resolution = <0>;
        frequency = <0>;
    };
	npm1300_pmic: pmic@6b {
>>>>>>> c01767d4
		compatible = "nordic,npm1300";
		reg = <0x6b>;
		host-int-gpios = <&gpio0 28 GPIO_ACTIVE_HIGH>;
		pmic-int-pin	= <4>;

		npm1300_gpio: gpio-controller {
			compatible = "nordic,npm1300-gpio";
			gpio-controller;
			#gpio-cells = <2>;
			ngpios = <5>;
		};

		npm1300_regulators: regulators {
			compatible = "nordic,npm1300-regulator";

			npm1300_buck1: BUCK1 {
				regulator-min-microvolt = <1800000>;
				regulator-max-microvolt = <1800000>;
				regulator-boot-on;
				regulator-always-on;
			};

			regulator_buzzer: BUCK2 {
				regulator-min-microvolt = <3000000>;
				regulator-max-microvolt = <3000000>;
				regulator-init-microvolt = <3000000>;
			};

			regulator_3v3: LDO1 {
				regulator-min-microvolt = <3300000>;
				regulator-max-microvolt = <3300000>;
				regulator-initial-mode = <NPM1300_LDSW_MODE_LDO>;
				regulator-boot-on;
			};

			// LDO2 is not used
			npm1300_ldo2: LDO2 {
				status = "disabled";
			};
		};

		npm1300_charger: charger {
			compatible = "nordic,npm1300-charger";
			term-microvolt = <4400000>;
			term-warm-microvolt = <4000000>;
			current-microamp = <200000>; // 0.2C CC (constant current) charge to 4.4V,
			term-current-percent = <10>; // then 4.4V CV(constant voltage) charge till charge current decline to ≤ 0.02C
			dischg-limit-microamp = <1000000>;
			vbus-limit-microamp = <500000>;
			thermistor-ohms = <10000>; // Not used
			thermistor-beta = <3380>; // Not used
			charging-enable;
		};
<<<<<<< HEAD

		npm1300_ek_buttons: buttons {
=======
		npm1300_buttons: buttons {
>>>>>>> c01767d4
			compatible = "gpio-keys";
			status = "disabled";
		};
	};
};

&spi4  {
    status = "okay";
    compatible = "nordic,nrf-spim";
    pinctrl-0 = <&spi4_default>;
    pinctrl-1 = <&spi4_sleep>;
    pinctrl-names = "default", "sleep";
    cs-gpios = <&gpio0 12 GPIO_ACTIVE_LOW>;

    gc9a01: gc9a01@0 {
        compatible = "buydisplay,gc9a01";
        status = "okay";
        spi-max-frequency = <30000000>;
        reg = <0>;
        width = <240>;
        height = <240>;
        bl-gpios = <&gpio0 23 GPIO_ACTIVE_HIGH>;
        reset-gpios = <&gpio0 3 GPIO_ACTIVE_HIGH>;
        dc-gpios = <&gpio0 11 GPIO_ACTIVE_HIGH>;
    };
};

&qspi {
	status = "okay";
	pinctrl-0 = <&qspi_default>;
	pinctrl-1 = <&qspi_sleep>;
	pinctrl-names = "default", "sleep";
<<<<<<< HEAD

	gd25lq128d: gd25lq128d@0 {
=======
	mx25u51245g: mx25u51245g@0 {
>>>>>>> c01767d4
		compatible = "nordic,qspi-nor";
		reg = <0>;
		sck-frequency = <96000000>;
		jedec-id = [c2 25 3a];
		size = <DT_SIZE_M(64*8)>;
		/*
		has-dpd;
        // CS High to Power-Down Mode (tDP) - 3 us
        // Rev. S Table 26. AC Electrical Characteristic
		t-enter-dpd = <20000>;
        // CS High to Standby Mode without Electronic Signature Read (tRES1) 3 us
        // Rev. S Table 26. AC Electrical Characteristic
		t-exit-dpd = <20000>;
		*/
		// Configure to actully use Quad SPI data.
		writeoc = "pp4io";
		readoc = "read4io";
		quad-enable-requirements = "S1B6";
	};
};

/ {
	fstab {
		compatible = "zephyr,fstab";

		lvgl_lfs: lvgl_lfs {
			compatible = "zephyr,fstab,littlefs";
			mount-point = "/lvgl_lfs";
			partition = <&littlefs_storage>;
			automount;
			read-size = <512>;
			prog-size = <512>;
			cache-size = <512>;
			lookahead-size = <4096>;
			block-cycles = <512>;
		};
	};
};

/delete-node/ &storage_partition;

&mx25u51245g {
	partitions {
		compatible = "fixed-partitions";
		#address-cells = <1>;
		#size-cells = <1>;
		
		// For Nordic Partition manager to work it has to have this name.
		littlefs_storage: partition@0 {
			label = "littlefs_storage";
			reg = <0x00000000 0x00200000>;
		};

		lvgl_raw_partition: partition@200000 {
			label = "lvgl_raw_partition";
			reg = <0x00200000 0x00200000>;
		};

		storage_partition: partition@400000 {
			label = "storage_partition";
			reg = <0x400000 0x100000 >;
		};
	};
};<|MERGE_RESOLUTION|>--- conflicted
+++ resolved
@@ -220,19 +220,7 @@
 		frequency = <0>;
 	};
 
-<<<<<<< HEAD
-	npm1300_ek_pmic: pmic@6b {
-=======
-    apds9306: apds9306@52 {
-        compatible = "avago,apds9306";
-        reg = <0x52>;
-        status = "okay";
-        gain = <0>;
-        resolution = <0>;
-        frequency = <0>;
-    };
 	npm1300_pmic: pmic@6b {
->>>>>>> c01767d4
 		compatible = "nordic,npm1300";
 		reg = <0x6b>;
 		host-int-gpios = <&gpio0 28 GPIO_ACTIVE_HIGH>;
@@ -286,12 +274,8 @@
 			thermistor-beta = <3380>; // Not used
 			charging-enable;
 		};
-<<<<<<< HEAD
-
-		npm1300_ek_buttons: buttons {
-=======
+
 		npm1300_buttons: buttons {
->>>>>>> c01767d4
 			compatible = "gpio-keys";
 			status = "disabled";
 		};
@@ -324,12 +308,8 @@
 	pinctrl-0 = <&qspi_default>;
 	pinctrl-1 = <&qspi_sleep>;
 	pinctrl-names = "default", "sleep";
-<<<<<<< HEAD
-
-	gd25lq128d: gd25lq128d@0 {
-=======
+
 	mx25u51245g: mx25u51245g@0 {
->>>>>>> c01767d4
 		compatible = "nordic,qspi-nor";
 		reg = <0>;
 		sck-frequency = <96000000>;
